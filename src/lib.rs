--- conflicted
+++ resolved
@@ -1,24 +1,15 @@
 //! A Rust implementation of micrograd, a tiny autograd engine
-//! 
+//!
 //! This crate provides a minimal implementation of an autograd engine,
 //! allowing for backpropagation through a computational graph.
 
 #![deny(missing_docs)]
+/// Module containing the compiled graph and its operations
+pub mod compiled;
+/// Module containing neural network layers and operations
+pub mod nn;
+/// Module containing operation types and enums
+pub mod operations;
 #[doc = include_str!("../README.md")]
 /// Module containing the core value and expression types
-pub mod value;
-/// Module containing neural network layers and operations
-pub mod nn;
-/// Module containing the compiled graph and its operations
-pub mod compiled;
-<<<<<<< HEAD
-/// Module containing tensor operations and structures
-pub mod tensors;
-/// Module containing operation types and enums
-pub mod operations;
-/// Module containing tensor neural network operations
-pub mod tensor_nn;
-=======
-/// Module containing operation types and enums
-pub mod operations;
->>>>>>> 5ed9441e
+pub mod value;