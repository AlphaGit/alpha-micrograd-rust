//! A simple implementation of simple neural network's elements.
//!
//! This package includes the following elements to construct neural networks:
//! - [`Neuron`]: weight and bias
//! - [`Layer`]: a collection of neurons
//! - [`MLP`]: multilayer-perceptron, a collection of layers and activation function
//! 
//! All of them have a `forward` method to calculate the output of the element.
#![deny(missing_docs)]
use std::fmt::Display;
use crate::value::Expr;
use rand::{distributions::Uniform, prelude::Distribution, thread_rng};

/// A neuron in a neural network.
/// 
/// A neuron has a collection of weights and a bias. It calculates the weighted sum of the inputs
/// and applies an activation function to the result.
pub struct Neuron {
    w: Vec<Expr>,
    b: Expr,
    activation: Activation,
}

/// A layer in a neural network.
/// 
/// A layer is a collection of [`Neuron`s](Neuron). It calculates the output of each neuron in the layer.
/// The output of the layer is the collection of the outputs of the neurons.
pub struct Layer {
    neurons: Vec<Neuron>,
}

/// A multilayer perceptron.
/// 
/// A multilayer perceptron is a collection of [`Layer`s](Layer). It calculates the output of each layer
/// and passes it to the next layer.
/// The output of the MLP is the output of the last layer.
pub struct MLP {
    layers: Vec<Layer>,
}

/// Activation functions for neurons.
/// 
/// The activation function is applied to the weighted sum of the inputs and the bias.
#[derive(Debug, Copy, Clone)]
pub enum Activation {
    /// No activation function.
    None,
    /// Rectified Linear Unit ([`Expr::relu`]).
    ReLU,
    /// Hyperbolic Tangent ([`Expr::tanh`]).
    Tanh,
}

impl Neuron {
    /// Create a new [`Neuron`] with `n_inputs` inputs.
    ///
    /// The weights and bias are initialized randomly from a uniform distribution between -1 and 1.
    /// 
    /// The weights are named `w_i` where `i` is the index of the weight (starting from 1).
    /// The bias is named `b`.
    pub fn new(n_inputs: u32, activation: Activation) -> Neuron {
        let between = Uniform::new_inclusive(-1.0, 1.0);
        let mut rng = thread_rng();

        let weights = (1..=n_inputs)
            .map(|_| between.sample(&mut rng))
            .map(Expr::new_leaf)
            .collect();

        Neuron {
            w: weights,
            b: Expr::new_leaf(between.sample(&mut rng)),
            activation,
        }
    }

    /// Calculate the output of the neuron for the given inputs.
    ///
    /// The output of the neuron is the weighted sum of the inputs and the bias.
    /// The activation function is applied to the result.
    pub fn forward(&self, x: Vec<Expr>) -> Expr {
        assert_eq!(
            x.len(),
            self.w.len(),
            "Number of inputs must match number of weights"
        );

        let mut sum = Expr::new_leaf(0.0);

        // cloning to avoid consuming these values that we need to keep
        for (i, x_i) in x.iter().enumerate() {
            sum = sum + (x_i.clone() * self.w[i].clone());
        }

        let sum = sum + self.b.clone();
        match self.activation {
            Activation::None => sum,
            Activation::ReLU => sum.relu(),
            Activation::Tanh => sum.tanh(),
        }
    }
}

impl Display for Neuron {
    fn fmt(&self, f: &mut std::fmt::Formatter<'_>) -> std::fmt::Result {
        let weights = self.w
            .iter()
            .map(|w| format!("{:.2}", w.result))
            .collect::<Vec<_>>()
            .join(", ");
        write!(f, "Neuron: w: [{:}], b: {:.2}", weights, self.b.result)
    }
}

impl Layer {
    /// Create a new [`Layer`] with `n_inputs` to the neurons and `n_outputs` neurons.
    ///
    /// The layer is a collection of [`neuron`s](Neuron). The number of neurons is `n_outputs`.
    /// Each neuron has `n_inputs` inputs.
    pub fn new(n_inputs: u32, n_outputs: u32, activation: Activation) -> Layer {
        Layer {
            neurons: (0..n_outputs).map(|_| Neuron::new(n_inputs, activation)).collect(),
        }
    }

    /// Calculate the output of the layer for the given inputs.
    ///
    /// The output of the layer is the collection of the outputs of the neurons.
    pub fn forward(&self, x: Vec<Expr>) -> Vec<Expr> {
        self.neurons.iter().map(|n| n.forward(x.clone())).collect()
    }
}

impl Display for Layer {
    fn fmt(&self, f: &mut std::fmt::Formatter<'_>) -> std::fmt::Result {
        let neurons = self.neurons
            .iter()
            .map(|n| format!("{n:}"))
            .collect::<Vec<_>>()
            .join("\n - ");
        write!(f, "Layer:\n - {neurons:}")
    }
}

impl MLP {
    /// Create a new multilayer perceptron ([`MLP`]) with the given number of inputs, hidden layers, and outputs.
    ///
    /// The [`MLP`] is a collection of [`Layer`s](Layer). The total number of layers is `n_hidden.len() + 2`.
    /// The first layer has `n_inputs` inputs and `n_hidden[0]` neurons.
    /// The hidden layer `i` has `n_hidden[i]` neurons. There are `n_hidden.len()` hidden layers.
    /// The last layer has `n_hidden[n_hidden.len() - 1]` inputs and `n_outputs` neurons.
    /// The activation functions for the input, hidden, and output layers are `input_activation`, `hidden_activation`, and `output_activation`, respectively.
    pub fn new(
        n_inputs: u32, input_activation: Activation,
        n_hidden: Vec<u32>, hidden_activation: Activation,
        n_outputs: u32, output_activation: Activation) -> MLP {

        let mut layers = Vec::new();

        layers.push(Layer::new(n_inputs, n_hidden[0], input_activation));
        for i in 1..n_hidden.len() {
            layers.push(Layer::new(n_hidden[i - 1], n_hidden[i], hidden_activation));
        }
        layers.push(Layer::new(n_hidden[n_hidden.len() - 1], n_outputs, output_activation));

        MLP { layers }
    }

    /// Calculate the output of the MLP for the given inputs.
    /// 
    /// The output of the MLP is the output of the last layer.
    pub fn forward(&self, x: Vec<Expr>) -> Vec<Expr> {
        let mut y = x;
        for layer in &self.layers {
            y = layer.forward(y);
        }
        y
    }
}

impl Display for MLP {
    fn fmt(&self, f: &mut std::fmt::Formatter<'_>) -> std::fmt::Result {
        let layers = self.layers
            .iter()
            .map(|l| format!("{l:}"))
            .collect::<Vec<_>>()
            .join("\n\n");
<<<<<<< HEAD
        write!(f, "MLP:\n{layers:}")
=======
        write!(f, "MLP:\n{layers}")
>>>>>>> 5ed9441e
    }
}

#[cfg(test)]
mod tests {
    use super::*;

    #[test]
    fn can_instantiate_neuron() {
        let n = Neuron::new(3, Activation::None);

        assert_eq!(n.w.len(), 3);
        for i in 0..3 {
            assert!(n.w[i].result >= -1.0 && n.w[i].result <= 1.0);
        }
    }

    #[test]
    fn can_do_forward_pass_neuron() {
        let n = Neuron::new(3, Activation::None);

        let x = vec![
            Expr::new_leaf(0.0),
            Expr::new_leaf(1.0), 
            Expr::new_leaf(2.0)
        ];

        let _ = n.forward(x);
    }

    #[test]
    fn can_instantiate_layer() {
        let l = Layer::new(3, 2, Activation::None);

        assert_eq!(l.neurons.len(), 2);
        assert_eq!(l.neurons[0].w.len(), 3);
    }

    #[test]
    fn can_do_forward_pass_layer() {
        let l = Layer::new(3, 2, Activation::Tanh);

        let x = vec![
            Expr::new_leaf(0.0),
            Expr::new_leaf(1.0),
            Expr::new_leaf(2.0)
        ];

        let y = l.forward(x);

        assert_eq!(y.len(), 2);
    }

    #[test]
    fn can_instantiate_mlp() {
        let m = MLP::new(3, Activation::None,
            vec![2, 2], Activation::Tanh,
            1, Activation::None);

        assert_eq!(m.layers.len(), 3);
        assert_eq!(m.layers[0].neurons.len(), 2); // 2 neurons
        assert_eq!(m.layers[0].neurons[0].w.len(), 3); // 3 inputs (from inputs)

        assert_eq!(m.layers[1].neurons.len(), 2); // 2 neurons
        assert_eq!(m.layers[1].neurons[0].w.len(), 2); // 2 inputs (from neurons)

        assert_eq!(m.layers[2].neurons.len(), 1); // 1 neuron
        assert_eq!(m.layers[2].neurons[0].w.len(), 2); // 2 inputs (from neurons)
    }

    #[test]
    fn can_do_forward_pass_mlp() {
        let m = MLP::new(3, Activation::None,
            vec![2, 2], Activation::Tanh,
            1, Activation::None);

        let x = vec![
            Expr::new_leaf(0.0),
            Expr::new_leaf(1.0),
            Expr::new_leaf(2.0)
        ];

        let y = m.forward(x);

        assert_eq!(y.len(), 1);
    }

    #[test]
    fn can_learn() {
        let mlp = MLP::new(3, Activation::None,
            vec![2, 2], Activation::Tanh,
            1, Activation::None);

        let mut inputs = vec![
            vec![Expr::new_leaf(2.0), Expr::new_leaf(3.0), Expr::new_leaf(-1.0)],
            vec![Expr::new_leaf(3.0), Expr::new_leaf(-1.0), Expr::new_leaf(0.5)],
            vec![Expr::new_leaf(0.5), Expr::new_leaf(1.0), Expr::new_leaf(1.0)],
            vec![Expr::new_leaf(1.0), Expr::new_leaf(1.0), Expr::new_leaf(-1.0)],
        ];

        // make these non-learnable
        inputs.iter_mut().for_each(|instance| 
            instance.iter_mut().for_each(|input| 
                input.is_learnable = false
            )
        );

        let mut targets = vec![
            Expr::new_leaf(1.0),
            Expr::new_leaf(-1.0),
            Expr::new_leaf(-1.0),
            Expr::new_leaf(1.0),
        ];
        // make these non-learnable
        targets.iter_mut().for_each(|target| target.is_learnable = false);

        let predicted = inputs
            .iter()
            .map(|x| mlp.forward(x.clone()))
            // n_outputs == 1 so we want the only output neuron
            .map(|x| x[0].clone())
            .collect::<Vec<_>>();

        // calculating loss: MSE
        let mut loss = predicted
            .iter()
            .zip(targets.iter())
            .map(|(p, t)| {
                let mut diff = p.clone() - t.clone();
                diff.is_learnable = false;

                let mut squared_exponent = Expr::new_leaf(2.0);
                squared_exponent.is_learnable = false;

                let mut mse = diff.clone().pow(squared_exponent);
                mse.is_learnable = false;

                mse
            })
            .sum::<Expr>();

        let first_loss = loss.result.clone();
        loss.learn(1e-04);
        loss.recalculate();
        let second_loss = loss.result.clone();

        assert!(second_loss < first_loss, "Loss should decrease after learning ({} >= {})", second_loss, first_loss);
    }
}<|MERGE_RESOLUTION|>--- conflicted
+++ resolved
@@ -4,15 +4,15 @@
 //! - [`Neuron`]: weight and bias
 //! - [`Layer`]: a collection of neurons
 //! - [`MLP`]: multilayer-perceptron, a collection of layers and activation function
-//! 
+//!
 //! All of them have a `forward` method to calculate the output of the element.
 #![deny(missing_docs)]
-use std::fmt::Display;
 use crate::value::Expr;
 use rand::{distributions::Uniform, prelude::Distribution, thread_rng};
+use std::fmt::Display;
 
 /// A neuron in a neural network.
-/// 
+///
 /// A neuron has a collection of weights and a bias. It calculates the weighted sum of the inputs
 /// and applies an activation function to the result.
 pub struct Neuron {
@@ -22,7 +22,7 @@
 }
 
 /// A layer in a neural network.
-/// 
+///
 /// A layer is a collection of [`Neuron`s](Neuron). It calculates the output of each neuron in the layer.
 /// The output of the layer is the collection of the outputs of the neurons.
 pub struct Layer {
@@ -30,7 +30,7 @@
 }
 
 /// A multilayer perceptron.
-/// 
+///
 /// A multilayer perceptron is a collection of [`Layer`s](Layer). It calculates the output of each layer
 /// and passes it to the next layer.
 /// The output of the MLP is the output of the last layer.
@@ -39,7 +39,7 @@
 }
 
 /// Activation functions for neurons.
-/// 
+///
 /// The activation function is applied to the weighted sum of the inputs and the bias.
 #[derive(Debug, Copy, Clone)]
 pub enum Activation {
@@ -55,7 +55,7 @@
     /// Create a new [`Neuron`] with `n_inputs` inputs.
     ///
     /// The weights and bias are initialized randomly from a uniform distribution between -1 and 1.
-    /// 
+    ///
     /// The weights are named `w_i` where `i` is the index of the weight (starting from 1).
     /// The bias is named `b`.
     pub fn new(n_inputs: u32, activation: Activation) -> Neuron {
@@ -103,7 +103,8 @@
 
 impl Display for Neuron {
     fn fmt(&self, f: &mut std::fmt::Formatter<'_>) -> std::fmt::Result {
-        let weights = self.w
+        let weights = self
+            .w
             .iter()
             .map(|w| format!("{:.2}", w.result))
             .collect::<Vec<_>>()
@@ -119,7 +120,9 @@
     /// Each neuron has `n_inputs` inputs.
     pub fn new(n_inputs: u32, n_outputs: u32, activation: Activation) -> Layer {
         Layer {
-            neurons: (0..n_outputs).map(|_| Neuron::new(n_inputs, activation)).collect(),
+            neurons: (0..n_outputs)
+                .map(|_| Neuron::new(n_inputs, activation))
+                .collect(),
         }
     }
 
@@ -133,7 +136,8 @@
 
 impl Display for Layer {
     fn fmt(&self, f: &mut std::fmt::Formatter<'_>) -> std::fmt::Result {
-        let neurons = self.neurons
+        let neurons = self
+            .neurons
             .iter()
             .map(|n| format!("{n:}"))
             .collect::<Vec<_>>()
@@ -151,23 +155,30 @@
     /// The last layer has `n_hidden[n_hidden.len() - 1]` inputs and `n_outputs` neurons.
     /// The activation functions for the input, hidden, and output layers are `input_activation`, `hidden_activation`, and `output_activation`, respectively.
     pub fn new(
-        n_inputs: u32, input_activation: Activation,
-        n_hidden: Vec<u32>, hidden_activation: Activation,
-        n_outputs: u32, output_activation: Activation) -> MLP {
-
+        n_inputs: u32,
+        input_activation: Activation,
+        n_hidden: Vec<u32>,
+        hidden_activation: Activation,
+        n_outputs: u32,
+        output_activation: Activation,
+    ) -> MLP {
         let mut layers = Vec::new();
 
         layers.push(Layer::new(n_inputs, n_hidden[0], input_activation));
         for i in 1..n_hidden.len() {
             layers.push(Layer::new(n_hidden[i - 1], n_hidden[i], hidden_activation));
         }
-        layers.push(Layer::new(n_hidden[n_hidden.len() - 1], n_outputs, output_activation));
+        layers.push(Layer::new(
+            n_hidden[n_hidden.len() - 1],
+            n_outputs,
+            output_activation,
+        ));
 
         MLP { layers }
     }
 
     /// Calculate the output of the MLP for the given inputs.
-    /// 
+    ///
     /// The output of the MLP is the output of the last layer.
     pub fn forward(&self, x: Vec<Expr>) -> Vec<Expr> {
         let mut y = x;
@@ -180,16 +191,13 @@
 
 impl Display for MLP {
     fn fmt(&self, f: &mut std::fmt::Formatter<'_>) -> std::fmt::Result {
-        let layers = self.layers
+        let layers = self
+            .layers
             .iter()
             .map(|l| format!("{l:}"))
             .collect::<Vec<_>>()
             .join("\n\n");
-<<<<<<< HEAD
-        write!(f, "MLP:\n{layers:}")
-=======
         write!(f, "MLP:\n{layers}")
->>>>>>> 5ed9441e
     }
 }
 
@@ -213,8 +221,8 @@
 
         let x = vec![
             Expr::new_leaf(0.0),
-            Expr::new_leaf(1.0), 
-            Expr::new_leaf(2.0)
+            Expr::new_leaf(1.0),
+            Expr::new_leaf(2.0),
         ];
 
         let _ = n.forward(x);
@@ -235,7 +243,7 @@
         let x = vec![
             Expr::new_leaf(0.0),
             Expr::new_leaf(1.0),
-            Expr::new_leaf(2.0)
+            Expr::new_leaf(2.0),
         ];
 
         let y = l.forward(x);
@@ -245,9 +253,14 @@
 
     #[test]
     fn can_instantiate_mlp() {
-        let m = MLP::new(3, Activation::None,
-            vec![2, 2], Activation::Tanh,
-            1, Activation::None);
+        let m = MLP::new(
+            3,
+            Activation::None,
+            vec![2, 2],
+            Activation::Tanh,
+            1,
+            Activation::None,
+        );
 
         assert_eq!(m.layers.len(), 3);
         assert_eq!(m.layers[0].neurons.len(), 2); // 2 neurons
@@ -262,14 +275,19 @@
 
     #[test]
     fn can_do_forward_pass_mlp() {
-        let m = MLP::new(3, Activation::None,
-            vec![2, 2], Activation::Tanh,
-            1, Activation::None);
+        let m = MLP::new(
+            3,
+            Activation::None,
+            vec![2, 2],
+            Activation::Tanh,
+            1,
+            Activation::None,
+        );
 
         let x = vec![
             Expr::new_leaf(0.0),
             Expr::new_leaf(1.0),
-            Expr::new_leaf(2.0)
+            Expr::new_leaf(2.0),
         ];
 
         let y = m.forward(x);
@@ -279,23 +297,44 @@
 
     #[test]
     fn can_learn() {
-        let mlp = MLP::new(3, Activation::None,
-            vec![2, 2], Activation::Tanh,
-            1, Activation::None);
+        let mlp = MLP::new(
+            3,
+            Activation::None,
+            vec![2, 2],
+            Activation::Tanh,
+            1,
+            Activation::None,
+        );
 
         let mut inputs = vec![
-            vec![Expr::new_leaf(2.0), Expr::new_leaf(3.0), Expr::new_leaf(-1.0)],
-            vec![Expr::new_leaf(3.0), Expr::new_leaf(-1.0), Expr::new_leaf(0.5)],
-            vec![Expr::new_leaf(0.5), Expr::new_leaf(1.0), Expr::new_leaf(1.0)],
-            vec![Expr::new_leaf(1.0), Expr::new_leaf(1.0), Expr::new_leaf(-1.0)],
+            vec![
+                Expr::new_leaf(2.0),
+                Expr::new_leaf(3.0),
+                Expr::new_leaf(-1.0),
+            ],
+            vec![
+                Expr::new_leaf(3.0),
+                Expr::new_leaf(-1.0),
+                Expr::new_leaf(0.5),
+            ],
+            vec![
+                Expr::new_leaf(0.5),
+                Expr::new_leaf(1.0),
+                Expr::new_leaf(1.0),
+            ],
+            vec![
+                Expr::new_leaf(1.0),
+                Expr::new_leaf(1.0),
+                Expr::new_leaf(-1.0),
+            ],
         ];
 
         // make these non-learnable
-        inputs.iter_mut().for_each(|instance| 
-            instance.iter_mut().for_each(|input| 
-                input.is_learnable = false
-            )
-        );
+        inputs.iter_mut().for_each(|instance| {
+            instance
+                .iter_mut()
+                .for_each(|input| input.is_learnable = false)
+        });
 
         let mut targets = vec![
             Expr::new_leaf(1.0),
@@ -304,7 +343,9 @@
             Expr::new_leaf(1.0),
         ];
         // make these non-learnable
-        targets.iter_mut().for_each(|target| target.is_learnable = false);
+        targets
+            .iter_mut()
+            .for_each(|target| target.is_learnable = false);
 
         let predicted = inputs
             .iter()
@@ -336,6 +377,11 @@
         loss.recalculate();
         let second_loss = loss.result.clone();
 
-        assert!(second_loss < first_loss, "Loss should decrease after learning ({} >= {})", second_loss, first_loss);
+        assert!(
+            second_loss < first_loss,
+            "Loss should decrease after learning ({} >= {})",
+            second_loss,
+            first_loss
+        );
     }
 }